--- conflicted
+++ resolved
@@ -2,15 +2,6 @@
 transformers>=4.36.0
 diffusers>=0.26.0
 torch>=2.0.0
-<<<<<<< HEAD
-numpy
-pillow
-transformers>=4.47.1
-diffusers
-bitsandbytes
-optimum
-auto-gptq
-=======
 numpy>=1.24.0
 Pillow>=10.0.0
 
@@ -23,5 +14,4 @@
 auto-gptq>=0.5.0
 
 # Optional but recommended for better performance
-flash-attn>=2.3.0  # For Flash Attention 2 support
->>>>>>> 13287625
+flash-attn>=2.3.0  # For Flash Attention 2 support